![Test](https://github.com/Dash-Industry-Forum/livesim2/workflows/Go/badge.svg)
[![golangci-lint](https://github.com/Dash-Industry-Forum/livesim2/actions/workflows/golangci-lint.yml/badge.svg)](https://github.com/Dash-Industry-Forum/livesim2/actions/workflows/golangci-lint.yml)
[![GoDoc](https://godoc.org/github.com/Dash-Industry-Forum/livesim2?status.svg)](http://godoc.org/github.com/Dash-Industry-Forum/livesim2)
[![Go Report Card](https://goreportcard.com/badge/github.com/Dash-Industry-Forum/livesim2)](https://goreportcard.com/report/github.com/Dash-Industry-Forum/livesim2)

# livesim2 - the second generation DASH Live Source Simulator

`livesim2` is a new and improved version of the
[DASH-IF live source simulator][1].

*Test it at [https://livesim2.dashif.org](https://livesim2.dashif.org) or set up your own server
using your own DASH content or test content available
at [livesim-content](https://github.com/Dash-Industry-Forum/livesim-content).
See the [wiki](https://github.com/Dash-Industry-Forum/livesim2/wiki) for more info.*

As the original simulator ([livesim1][1]), the output is a wall-clock (UTC) synchronized
infinite linear stream of segments. This achieved by looping input VoD DASH assets,
and changing time stamps so that an infinite "live" stream is available.
The synchronization is done modulo asset duration,
for example: a 1-hour asset restarts every hour on full hours, and a 30s asset
restarts every 30s on full and half minutes. If there is a clock display in the video, and
the length is full minutes or similar, it is
therefore easy to directly see how long the system delay is from publishing to
screen presentation. The very short example assets bundled with the code are only
8s long, which means that they restart every time the UTC time is a multiple of 8s,
relative to the Epoch start 1970-01-01:00:00:00Z.

To provide full UTC time stamps on-screen and the possibility to test subtitles,
livesim2 has a new feature for generating subtitles for any number of languages.
This is done by a URL parameter like `/timesubsstpp_en,sv` which will result in
two `stpp` (segmented TTML) subtitle tracks with with language codes "en" and "sv", respectively.
There is a corresponding setting for `wvtt` (segmented WebVTT) subtitles using `/timesubswvtt_en,sv`.

The new `livesim2` software is written in Go instead of Python and designed to handle
content in a more flexible and versatile way. It is intended to be very easy to install and deploy locally
since it is compiled into a single binary that serves the content via a built-in
performant HTTP/2 server. There is also a very simple way of setting up HTTPS
using Let´s Encrypt.

Similarly to [livesim1][1], the output is highly configurable by adding parameters inside the URLs.
These parameters are included not only in the MPD requests, but in
all segment requests allowing the server to be stateless, and
be able to generate streams with a huge number of
parameter variations. Currently, not all parameters of [livesim1][1] are implemented,
but there are also new parameters like the generated subtitles mentioned above.

The [URL wiki page][urlparams] lists what is available and the served page `/urlgen`
makes it easy to construct URLs to play the content with specific parameters set.

Beside `livesim2` there is a tool called `dashfetcher` in this repo.
That tool can be used to download the MPD and all segments of a DASH VoD asset.

## livesim2 server

The server is configured in one or more ways in increasing priority:

1. Default values
2. In a config file
3. Via command-line parameters
4. With environment variables

Major values to configure are:

* the top directory `vodroot` for searching for VoD assets to be used
* the HTTPS `domains` if Let's Encrypt automatic certificates are used
  * `certpath` and `keypath` if HTTPS is used with manually downloaded certificates
  * the HTTP/HTTPS `port` if `domains` is not being used (default: 8888)

Once the server is started, it will scan the file tree starting from
`vodroot` and gather metadata about all DASH VoD assets it finds.
Currently, only source VoD assets using SegmentTimeline with `$Time$` and
SegmentTemplate with `$Number$`  are supported.

### Command-line parameters

A complete list of parameters, and their access
via the command line looks like:

```sh
  --certpath string      path to TLS certificate file (for HTTPS). Use domains instead if possible
  --cfg string           path to a JSON config file
  --domains string       One or more DNS domains (comma-separated) for auto certificate from Lets Encrypt
  --host string          host (and possible prefix) used in MPD elements. Overrides auto-detected full scheme://host
  --keypath string       path to TLS private key file (for HTTPS). Use domains instead if possible.
  --livewindow int       default live window (seconds) (default 300)
  --logformat string     log format [text, json, pretty, discard] (default "text")
  --loglevel string      log level [DEBUG, INFO, WARN, ERROR] (default "INFO")
  --maxrequests int      max nr of request per IP address per 24 hours
  --playurl string       URL template to play mpd. %s will be replaced by MPD URL (default "https://reference.dashif.org/dash.js/latest/samples/dash-if-reference-player/index.html?mpd=%s&autoLoad=true&muted=true")
  --port int             HTTP port (default 8888)
  --repdataroot string   Representation metadata root directory. "+" copies vodroot value. "-" disables usage. (default "+")
  --reqlimitint int      interval for request limit i seconds (only used if maxrequests > 0) (default 86400)
  --reqlimitlog string   path to request limit log file (only written if maxrequests > 0)
  --scheme string        scheme used in Location and BaseURL elements. If empty, it is attempted to be auto-detected
  --timeout int          timeout for all requests (seconds) (default 60)
  --vodroot string       VoD root directory (default "./vod")
  --writerepdata         Write representation metadata if not present
```

### Quicker load by using metadata files

For assets with many segments, the scanning process can take a considerable time.
The possibility to generate and read extra representation metadata files has
therefore been added. For representation `repX`, the corresponding metadata file
is `repX_data.json.gz`. As the file extensions indicates, these files are gzipped
JSON files. To generate such files, the option `writerepdata` must be on.
The root directory for such files is by default the same as the VoD root directory,
meaning that the metadata files will be in the same directories as the corresponding
MPDs. However, it is possible to use another path, by specifying `repdataroot`.

Once the server has started, it is possible to find out information about the server and
the assets using the root HTTP endpoint

* /

that in turn points to:

* /urlgen
* /assets
* /config
* /healthz
* /metrics

and links to the Wiki page for more information.

It is also possible to explore the file tree and play Vod assets by starting at

* /vod/...

Finally, any VoD MPD like `/vod/cfhd/stream.mpd` is available as a live stream by
replacing `/vod/` with `livesim2` e.g. `/livesim2/cfhd/stream.mpd`.

### Backwards compatibility with livesim

For backwards compatibility with the first version of `livesim` where `/livesim` was used
as a prefix for simulated live output, and `/dash/vod` was the path to the VoD assets,
these two paths are redirected by the server with an HTTP 302 response as:

    /livesim/* -> /livesim2/*
    /dash/vod/* -> /vod/*

### MPD Restrictions

The following restrictions apply to the VoD manifest to be used with livesim2

* live-profile (separate segments)
* one Period with all representations of "same" duration
* no BaseURL elements
* no Location elements
* initialization and media attributes in SegmentTemplate on AdaptationSet level

### Special Time Test Parameter `nowMS`

The query string parameter `?nowMS=...` can be used in any request
to set the wall-clock time that `livesim2` uses as reference time. The time is measured with respect to
the 1970 Epoch start, and makes it possible to test time-dependent requests in a deterministic way.

## Get Started

Install Go 1.23 or later.

Then run

```sh
> go mod tidy
```
<<<<<<< HEAD
(or `go mod vendor`)

=======
>>>>>>> cd16fa81
to fetch and install all dependencies.

To build `dashfetcher` and `livesim2` you can use the `Makefile` like

```sh
> make build
```

to create binaries in the `/out` directory with embedded version numbers.

During development it may be easier to use the usual go commands:

```sh
> cd cmd/dashfetcher
> go build .
> cd ../../cmd/livesim2
> go build .
```

or compile and run directly with `go run .`.

### HTTPS with automatic certificates

To enable HTTPS in an easy manner, make sure that you have DNS pointing to your machine,
and that ports 80 and 443 are forwarded. Then use the parameter
`--domains=your.domain.com,second.domain.com` to automatically fetch TLS certificates
from Let's Encrypt for your domains to this machine. The certificates are automatically
renewed before they expire.

#### HTTPS with manual certificates

The old-fashioned way of using manually acquired TLS certificates is also supported.
Use the two parameters `certpath` and `keypath` to point to the respective files,
and set the `port` to 443.`

## Content

The content must be a DASH VoD asset in `isoff-live` format
(individual segment files) with either `SegmentTimeline with $Time$` or
`SegmentTemplate with $Number$`. The video segments duration must have an
exact average duration so that the total duration is the number of segments
time that average. The total duration must be an integral number of milliseconds.
For example, an asset with alternating segment duration sof 8s and 4s, is fine
as long as there are an equal number of each leading so that the avererage duration is
6s. The segment duration is not allowed to vary more than 50% compared to that
average duration in order for livesim2 to be able to generate MPDs with SegmentTemplate
with \$Number\$.

The input audio segment do not need to follow the duration of the video segments,
although it is beneficial if they are the same, as for example 1.92s segments for
50fps video and 48kHz AAC audio. If the audio segment duration is not identical to
the corresponding video segment, the audio will be resegmented as to follow the
video segments as far as possible. Every audio segment will start less than one audio
frame after the video segment starts.

There are multiple ways to get content to the livesim2 server.

1. Use the bundled test content (only 8s or 12s long)
2. Fetch content that was used with [livesim1][1] from
   github at [livesim-content][livesim-content]
3. Use the `dashfetcher` tool to download a DASH asset
4. Use an existing VoD asset in `isoff-live` profile

livesim2 will scan all the segments of all representations and store metadata about
each segments timing in memory.

To avoid doing this at every startup, livesim2 supports storing and reading
such representation data from a file. The generation of such data is controlled via the `writerepdata` and `repdataroot` configuration parameters.

If such files are detected at startup, they will be used instead of scanning the files,
unles the `writerepdata` parameter is set.

### Bundled test streams with the livesim2 server

A few very short (8s) test assets are bundled with the code.
These makes it possible to start the server and get live output by running

```sh
> cd cmd/livesim2
> ./livesim2 --vodroot=app/testdata/assets
```

The log will list the available assets and the port where the server runs.

They can then be streamed via URLs like:

```link
http://localhost:8888/livesim2/WAVE/vectors/cfhd_sets/12.5_25_50/t3/2022-10-17/stream.mpd
http://localhost:8888/livesim2/testpic_2s/Manifest_thumbs.mpd
http://localhost:8888/livesim2/testpic_8s/Manifest.mpd
```

The default pattern provides MPDs with SegmentTemplate using `$Number$`. To stream with
SegmentTimeline with `$Time$`, one should add the parameter `/segtimeline_1` between
`livesim2` and the start of the asset path. For SegmentTimeline with `$Number$`, use
`/segtimelinenr_1` instead. Other parameters are added in a similar way.

Adding longer assets somewhere under the `vodroot` results in longer loops.
All sources are NTP synchronized (using the host machine clock) with a initial start
time given by availabilityStartTime and wrap every sequence duration after that.

### livesim-content at Github

In the repo [livesim-content][livesim-content], the content that was used for the
[livesim1 online][1-online] service is being gathered to make it easy to reproduce
the same use cases.

All content and features are not yet (2023-08-08) in place, but should be so before end
of October 2023.

To download and use that content, run

```sh
git clone https://github.com/Dash-Industry-Forum/livesim-content.git
```

and then set `--vodroot` to the `livesim-content` top directory or include that in
a bigger file tree.

### dashfetcher tool

The tool `dashfetcher` fetches DASH VoD assets via HTTP given an MPD URLs.
Currently it supports MPDs with SegmentTimeline with `$Time$` and
SegmentTemplate with `$Number$`. The assets must have no explicit `<BaseURL>` elements to
work properly. With the `-a/--auto` option, the path to the asset is preserved
as much as possible and adapted to the local path.

Files already downloaded will not be downloaded again, unless `-f/--force` is
used. As an example, to download a CTA-WAVE asset one can run

```sh
dashfetcher --auto https://dash.akamaized.net/WAVE/vectors/cfhd_sets/12.5_25_50/t3/2022-10-17/stream.mpd
```

which will result in a locally stored DASH VoD asset in the directory

```sh
./vod/WAVE/vectors/cfhd_sets/12.5_25_0t3/2022-10-17/
```

with an MPD called `stream.mpd` and the segments stored in subdirectories named after their relative
URLs. The download URL is added to a file `mpdlist.json` which is read by livesim2, to provide
information about the asset.

One can have multiple MPDs in the same asset directory and they may share some representations.
That is an easy way to have variants with different representation combinations.

#### Running dashfetcher

`dashfetcher` was created to facilitate download of DASH assets with lots of small segment files. One particular such source was the CTA-WAVE test content. However, that content is now also available as zip-files, so it is more efficient to download an unzip these files instead of making individual downloads of the segments.

For example, the asset above is also
available at `https://dash.akamaized.net/WAVE/vectors/cfhd_sets/12.5_25_50/t3/2022-10-17/t3.zip`.

The `dashfetcher` binary can be found as `out/dashfetcher` after `make build`.

```sh
> dashfetcher --help
```

will provide a long help text that explains how to use it and will also provide an example URL to CTA-WAVE content.

## Running tests

The unit tests can be run from the top directory with the usual recursive Go test command
`go test ./...` or with the make targets for testing, linting, and coverage:

```sh
> make test
> make check
> make coverage
```

## Deployment

Both `dashfetcher` and `livesim2` can be compiled to single binaries
on any Go compiler target platform such as Windows, MacOS, and Linux.
Since the result is a single binary it is easy to start it anywhere.

On Linux, `livesim2` can be run as a `systemd` service.
More information can be found in the [deployment/README.md](deployment/README.md) file.

To get information about the available assets and other information
access the server's root URL.

### Docker

A `Dockerfile` is also provided. It builds a stand-alone livesim2 service.
A new image is automatically built and uploaded to the Github Container Registry (ghcr.io)
for each new release. To use the v1.7.0 image with a folder `test_streams` with
VoD assets, you can use docker compose to mount `test_streams` in the
default folder path `/vod` by using a compose.yml file like this:

```yaml
services:
  livesim2:
    image: ghcr.io/dash-industry-forum/livesim2/livesim2:v1.7.0
    ports:
      - 8888:8888
    volumes:
      - ./test_streams:/vod/test_streams
    restart: always
```

## List of functionality and options

The most direct information about the URL parameters
and how to find them, is available via the `/urlgen/`
page that can be reached once the server is running.
The livesim2 online page is [/urlgen/][urlgen].

The URL parameters are also listed on this project's Wiki page
[URL-parameters][urlparams]. Some more information
about how they are working is also available on the Wiki.

## Project and plan for new features/enhancement

The sponsored transition from livesim to livesim2 is covered on a [wiki page][l2-status].
On the [livesim2 project page][l2-project] the status of issues and proposed new ideas are listed.
Draft ideas are changed into [livesim2 issues][l2-issues] if prioritized.

## Sponsoring

It is possible to sponsor the project for further development. See the
[SPONSORING.md](SPONSORING.md) file for more information.

## License

See [LICENSE.md](LICENSE.md).

[1]: https://github.com/Dash-Industry-Forum/dash-live-source-simulator
[1-online]: https://livesim.dashif.org
[urlparams]: https://github.com/Dash-Industry-Forum/livesim2/wiki/URL-Parameters
[livesim-content]: https://github.com/Dash-Industry-Forum/livesim-content
[l2-project]: https://github.com/orgs/Dash-Industry-Forum/projects/7
[l2-issues]: https://github.com/Dash-Industry-Forum/livesim2/issues
[l2-status]: https://github.com/Dash-Industry-Forum/livesim2/wiki/Sponsored-transition-from-livesim1-to-livesim2
[urlgen]: https://livesim2.dashif.org/urlgen/<|MERGE_RESOLUTION|>--- conflicted
+++ resolved
@@ -164,11 +164,7 @@
 ```sh
 > go mod tidy
 ```
-<<<<<<< HEAD
-(or `go mod vendor`)
-
-=======
->>>>>>> cd16fa81
+
 to fetch and install all dependencies.
 
 To build `dashfetcher` and `livesim2` you can use the `Makefile` like
